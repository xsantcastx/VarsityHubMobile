--- conflicted
+++ resolved
@@ -274,9 +274,6 @@
     },
   } as Stripe.Checkout.SessionCreateParams));
 
-<<<<<<< HEAD
-  return res.json({ url: session.url, session_id: session.id });
-=======
   // Log transaction
   const currentUser = await prisma.user.findUnique({ 
     where: { id: req.user!.id },
@@ -306,7 +303,6 @@
   });
 
   return res.json({ url: session.url });
->>>>>>> 4b7b1106
 });
 
 // Stripe webhook to finalize reservations on successful payment.
