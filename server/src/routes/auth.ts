import bcrypt from 'bcrypt';
import crypto from 'crypto';
import { Router } from 'express';
import { z } from 'zod';
import { signJwt } from '../lib/jwt.js';
import { prisma } from '../lib/prisma.js';
import type { AuthedRequest } from '../middleware/auth.js';

export const authRouter = Router();
// simple in-memory rate limiting for verification send: 1/30s, 5/hour per user
const verifyRate: Map<string, { last: number; count: number; hourStart: number }> = new Map();
const DEFAULT_FAN_BIO = 'FAN TRYING TO SHOW THE MOST SCHOOL SPIRIT';
const GOOGLE_ALLOWED_AUDIENCES = (process.env.GOOGLE_OAUTH_CLIENT_IDS || process.env.GOOGLE_OAUTH_AUDIENCE || '')
  .split(',')
  .map((value) => value.trim())
  .filter((value) => value.length > 0);

const registerSchema = z.object({
  email: z.string().email(),
  password: z.string().min(8),
  display_name: z.string().optional(),
  role: z.enum(['fan', 'coach']).optional(),
});

authRouter.post('/register', async (req, res) => {
  const parsed = registerSchema.safeParse(req.body);
  if (!parsed.success) return res.status(400).json({ error: 'Invalid payload' });
  const { email, password, display_name, role } = parsed.data;
  const exists = await prisma.user.findUnique({ where: { email } });
  if (exists) return res.status(409).json({ error: 'Email already registered' });
  const password_hash = await bcrypt.hash(password, 10);
  const code = String(Math.floor(100000 + Math.random() * 900000));
  const exp = new Date(Date.now() + 30 * 60 * 1000);
  const userRole = role || 'fan';
  const bio = userRole === 'fan' ? DEFAULT_FAN_BIO : null;
  const initialPreferences = { role: userRole, onboarding_completed: false };
  
  const user = await prisma.user.create({ 
    data: { 
      email, 
      password_hash, 
      display_name, 
      bio,
      email_verified: false, 
      email_verification_code: code, 
      email_verification_expires: exp,
      preferences: initialPreferences
    } 
  });
  const access_token = signJwt({ id: user.id });
  try { 
    console.log('[email] Sending verification email to:', email);
    await sendVerificationEmail(email, code); 
    console.log('[email] Verification email sent successfully');
  } catch (e) { 
    console.error('[email] Email send failed:', e);
    req.log?.warn?.({ err: e }, 'Email send failed; returning code in dev'); 
  }
  const payload: any = { access_token, user: sanitizeUser(user) };
  if (process.env.NODE_ENV !== 'production') payload.dev_verification_code = code;
  return res.status(201).json(payload);
});

const loginSchema = z.object({ email: z.string().email(), password: z.string().min(1) });

authRouter.post('/login', async (req, res) => {
  const parsed = loginSchema.safeParse(req.body);
  if (!parsed.success) return res.status(400).json({ error: 'Invalid payload' });
  const { email, password } = parsed.data;
  const user = await prisma.user.findUnique({ where: { email } });
  if (!user) return res.status(401).json({ error: 'Invalid credentials' });
  if (user.banned) return res.status(403).json({ error: 'Account banned' });
  const ok = await bcrypt.compare(password, user.password_hash);
  if (!ok) return res.status(401).json({ error: 'Invalid credentials' });
  const access_token = signJwt({ id: user.id });
  const sanitized = sanitizeUser(user);
  const needsOnboarding = sanitized?.preferences?.onboarding_completed === false;
  const body: any = { access_token, user: sanitized, needs_onboarding: needsOnboarding };
  if (!user.email_verified) body.needs_verification = true;
  return res.json(body);
});

const googleAuthSchema = z.object({
  id_token: z.string().min(10),
});

authRouter.post('/google', async (req, res) => {
  const parsed = googleAuthSchema.safeParse(req.body);
  if (!parsed.success) return res.status(400).json({ error: 'Invalid payload' });

  const { id_token } = parsed.data;

  try {
    const googleResponse = await fetch(`https://oauth2.googleapis.com/tokeninfo?id_token=${encodeURIComponent(id_token)}`);
    if (!googleResponse.ok) {
      const detail = await googleResponse.text().catch(() => '');
      req.log?.warn?.({ detail }, '[auth/google] tokeninfo rejected credential');
      return res.status(401).json({ error: 'Google authentication failed' });
    }

    const payload = await googleResponse.json() as any;
    const googleId = typeof payload?.sub === 'string' ? payload.sub : null;
    const audience = typeof payload?.aud === 'string' ? payload.aud : null;
    const email = typeof payload?.email === 'string' ? String(payload.email).toLowerCase() : null;
    const emailVerified = payload?.email_verified === 'true' || payload?.email_verified === true;

    if (!googleId || !email) {
      return res.status(400).json({ error: 'Invalid Google credential' });
    }

    if (!emailVerified) {
      return res.status(400).json({ error: 'Google account email is not verified' });
    }

    if (GOOGLE_ALLOWED_AUDIENCES.length && (!audience || !GOOGLE_ALLOWED_AUDIENCES.includes(audience))) {
      req.log?.warn?.({ audience }, '[auth/google] audience mismatch');
      return res.status(400).json({ error: 'Google credential not issued for this application' });
    }

    const displayNameSource = typeof payload?.name === 'string' && payload.name.trim().length
      ? payload.name.trim()
      : email.split('@')[0];
    const avatarUrl = typeof payload?.picture === 'string' ? payload.picture : null;

    let user = await prisma.user.findUnique({ where: { google_id: googleId } });
    let created = false;

    if (!user) {
      const existingByEmail = await prisma.user.findUnique({ where: { email } });

      if (existingByEmail) {
        const currentPrefs = (existingByEmail as any)?.preferences || {};
        const prefPatch: Record<string, unknown> = {};
        if (typeof currentPrefs.role !== 'string') prefPatch.role = 'fan';
        if (typeof currentPrefs.onboarding_completed === 'undefined') prefPatch.onboarding_completed = false;
        const updates: any = {
          google_id: googleId,
          email_verified: true,
          email_verification_code: null,
          email_verification_expires: null,
        };
        if (avatarUrl && !existingByEmail.avatar_url) updates.avatar_url = avatarUrl;
        if (displayNameSource && !existingByEmail.display_name) updates.display_name = displayNameSource;
        if (!existingByEmail.bio) updates.bio = DEFAULT_FAN_BIO;
        if (Object.keys(prefPatch).length) {
          updates.preferences = mergePreferences(currentPrefs, prefPatch);
        }
        user = await prisma.user.update({ where: { id: existingByEmail.id }, data: updates });
      } else {
        const randomSecret = crypto.randomBytes(32).toString('hex');
        const password_hash = await bcrypt.hash(randomSecret, 10);
        user = await prisma.user.create({
          data: {
            email,
            password_hash,
            google_id: googleId,
            display_name: displayNameSource,
            avatar_url: avatarUrl,
            bio: DEFAULT_FAN_BIO,
            email_verified: true,
            preferences: { role: 'fan', onboarding_completed: false },
          },
        });
        created = true;
      }
    } else if (!user.email_verified) {
      user = await prisma.user.update({
        where: { id: user.id },
        data: {
          email_verified: true,
          email_verification_code: null,
          email_verification_expires: null,
        },
      });
    }

    const sanitized = sanitizeUser(user);
    const access_token = signJwt({ id: sanitized.id });
    const needsOnboarding = sanitized?.preferences?.onboarding_completed === false;

    return res.json({
      access_token,
      user: sanitized,
      needs_onboarding: needsOnboarding,
      created,
    });
  } catch (err) {
    console.error('[auth/google] unexpected error', err);
    return res.status(500).json({ error: 'Failed to authenticate with Google' });
  }
});

const passwordResetRequestSchema = z.object({ email: z.string().email() });

authRouter.post('/password/forgot', async (req, res) => {
  const parsed = passwordResetRequestSchema.safeParse(req.body);
  if (!parsed.success) return res.status(400).json({ error: 'Invalid payload' });
  const email = parsed.data.email.trim();
  const user = await prisma.user.findFirst({ where: { email: { equals: email, mode: 'insensitive' } } });
  const payload: any = { ok: true };
  if (!user) return res.json(payload);

  const code = String(Math.floor(100000 + Math.random() * 900000));
  const expires = new Date(Date.now() + 30 * 60 * 1000);

  await prisma.user.update({
    where: { id: user.id },
    data: {
      password_reset_code: code,
      password_reset_expires: expires,
    },
  });

  try {
    console.log('[email] Sending password reset email to:', user.email);
    await sendPasswordResetEmail(user.email, code);
    console.log('[email] Password reset email sent successfully');
  } catch (e) {
    console.error('[email] Password reset email failed:', e);
    req.log?.warn?.({ err: e }, 'Password reset email failed');
  }

  if (process.env.NODE_ENV !== 'production') payload.dev_reset_code = code;
  return res.json(payload);
});

const passwordResetSchema = z.object({
  email: z.string().email(),
  code: z.string().min(4).max(8),
  password: z.string().min(8),
});

authRouter.post('/password/reset', async (req, res) => {
  const parsed = passwordResetSchema.safeParse(req.body);
  if (!parsed.success) return res.status(400).json({ error: 'Invalid payload' });
  const { email, code, password } = parsed.data;
  const user = await prisma.user.findFirst({ where: { email: { equals: email.trim(), mode: 'insensitive' } } });
  if (!user || !user.password_reset_code || !user.password_reset_expires) {
    return res.status(400).json({ error: 'Invalid or expired reset code' });
  }
  if (new Date() > user.password_reset_expires) {
    return res.status(400).json({ error: 'Invalid or expired reset code' });
  }
  if (String(code).trim() !== String(user.password_reset_code)) {
    return res.status(400).json({ error: 'Invalid or expired reset code' });
  }

  const password_hash = await bcrypt.hash(password, 10);
  await prisma.user.update({
    where: { id: user.id },
    data: {
      password_hash,
      password_reset_code: null,
      password_reset_expires: null,
    },
  });

  return res.json({ ok: true });
});

authRouter.get('/me', async (req: AuthedRequest, res) => {
  if (!req.user) return res.status(401).json({ error: 'Unauthorized' });
  const user = await prisma.user.findUnique({
    where: { id: req.user.id },
    include: {
      _count: {
        select: {
          posts: true,
          followers: true,
          following: true,
        },
      },
    },
  });
  if (!user) return res.status(404).json({ error: 'Not found' });
  const adminEmails = (process.env.ADMIN_EMAILS || '').split(',').map(s => s.trim().toLowerCase()).filter(Boolean);
  const is_admin = user.email ? adminEmails.includes(user.email.toLowerCase()) : false;
  const defaults = {
    notifications: { game_event_reminders: false, team_updates: false, comments_upvotes: false },
    is_parent: false,
    zip_code: null,
    onboarding_completed: true,
  };
  const prefs = mergePreferences(defaults, (user as any).preferences || {});
  const { password_hash, ...rest } = user as any;
  return res.json({ ...rest, preferences: prefs, is_admin });
});

const updateMeSchema = z.object({
  display_name: z.string().min(1).max(120).optional(),
  avatar_url: z.string().url().optional(),
  bio: z.string().max(1000).optional(),
  preferences: z.any().optional(),
});

authRouter.put('/me', async (req: AuthedRequest, res) => {
  if (!req.user) return res.status(401).json({ error: 'Unauthorized' });
  const parsed = updateMeSchema.safeParse(req.body);
  if (!parsed.success) return res.status(400).json({ error: 'Invalid payload' });
  const data = parsed.data as any;
  let patch: any = { ...data };
  if (data.preferences) {
    const current = await prisma.user.findUnique({ where: { id: req.user.id }, select: { preferences: true } });
    const mergedPrefs = mergePreferences(current?.preferences || {}, data.preferences);
    patch.preferences = mergedPrefs;
  }
  const { preferences, ...rest } = patch;
  const user = await prisma.user.update({ where: { id: req.user.id }, data: { ...rest, ...(preferences ? { preferences } : {}) } });
  return res.json(sanitizeUser(user));
});

// PATCH /me (alias) to support partial updates including preferences
authRouter.patch('/me', async (req: AuthedRequest, res) => {
  if (!req.user) return res.status(401).json({ error: 'Unauthorized' });
  const parsed = updateMeSchema.safeParse(req.body);
  if (!parsed.success) return res.status(400).json({ error: 'Invalid payload' });
  const data = parsed.data as any;
  let patch: any = { ...data };
  if (data.preferences) {
    const current = await prisma.user.findUnique({ where: { id: req.user.id }, select: { preferences: true } });
    const mergedPrefs = mergePreferences(current?.preferences || {}, data.preferences);
    patch.preferences = mergedPrefs;
  }
  const { preferences, ...rest } = patch;
  const user = await prisma.user.update({ where: { id: req.user.id }, data: { ...rest, ...(preferences ? { preferences } : {}) } });
  return res.json(sanitizeUser(user));
});

// Utility to deep-merge preferences, preserving nested notification keys
function mergePreferences(base: any, incoming: any) {
  const out = { ...(base || {}), ...(incoming || {}) };
  if (base?.notifications || incoming?.notifications) {
    out.notifications = { ...(base?.notifications || {}), ...(incoming?.notifications || {}) };
  }
  return out;
}

// Partial update for user preferences
authRouter.patch('/me/preferences', async (req: AuthedRequest, res) => {
  if (!req.user) return res.status(401).json({ error: 'Unauthorized' });
  const schema = z.object({
    notifications: z.object({
      game_event_reminders: z.boolean().optional(),
      team_updates: z.boolean().optional(),
      comments_upvotes: z.boolean().optional(),
    }).partial().optional(),
    is_parent: z.boolean().optional(),
    zip_code: z.string().min(2).max(20).optional().nullable(),
    onboarding_completed: z.boolean().optional(),
    
    // New onboarding fields
    plan: z.enum(['rookie', 'veteran', 'legend']).optional(),
    role: z.enum(['fan', 'coach']).optional(),
    affiliation: z.enum(['school', 'independent']).optional(),
    dob: z.string().optional(),
    sports_interests: z.array(z.string()).optional(),
    personalization_goals: z.array(z.string()).optional(),
    primary_intents: z.array(z.string()).optional(),
    season_start: z.string().optional(),
    season_end: z.string().optional(),
    location_enabled: z.boolean().optional(),
    notifications_enabled: z.boolean().optional(),
    messaging_policy_accepted: z.boolean().optional(),
  }).partial();
  
  const parsed = schema.safeParse(req.body || {});
  if (!parsed.success) return res.status(400).json({ error: 'Invalid payload' });
  const incoming = parsed.data as any;
  const current = await prisma.user.findUnique({ where: { id: req.user.id }, select: { preferences: true } });
  const defaults = {
    notifications: { game_event_reminders: false, team_updates: false, comments_upvotes: false },
    is_parent: false,
    zip_code: null,
    onboarding_completed: true,
    plan: 'rookie',
    role: 'fan',
    sports_interests: [],
    personalization_goals: [],
    primary_intents: [],
    location_enabled: false,
    notifications_enabled: true,
    messaging_policy_accepted: false,
  };
  const merged = mergePreferences(defaults, mergePreferences(current?.preferences || {}, incoming));
  const updated = await prisma.user.update({ where: { id: req.user.id }, data: { preferences: merged } });
  return res.json({ preferences: updated.preferences });
});

// Complete onboarding endpoint
const completeOnboardingSchema = z.object({
  // Core identity fields
  role: z.enum(['fan', 'coach']).optional(),
  username: z.string().min(3).max(20).optional(),
  display_name: z.string().optional(),
  affiliation: z.enum(['none', 'university', 'high_school', 'club', 'youth', 'school', 'independent']).optional(),
  dob: z.string().optional(),
  zip: z.string().optional(),
  zip_code: z.string().optional(),
  
  // Plan and subscription
  plan: z.enum(['rookie', 'veteran', 'legend']).optional(),
  payment_pending: z.union([z.boolean(), z.string()]).optional(),
  
  // Team/Organization
  team_id: z.string().optional(),
  team_name: z.string().optional(),
  organization_id: z.string().optional(),
  organization_name: z.string().optional(),
  sport: z.string().optional(),
  
  // Season
  season_start: z.string().optional(),
  season_end: z.string().optional(),
  
  // Authorized users
  authorized: z.array(z.any()).optional(),
  authorized_users: z.array(z.any()).optional(),
  
  // Profile
  avatar_url: z.string().optional(),
  bio: z.string().optional(),
  sports_interests: z.array(z.string()).optional(),
  
  // Interests/Goals
  primary_intents: z.array(z.string()).optional(),
  personalization_goals: z.array(z.string()).optional(),
  
  // Features/Permissions
  location_enabled: z.boolean().optional(),
  notifications_enabled: z.boolean().optional(),
  messaging_policy_accepted: z.boolean().optional(),
});

authRouter.post('/me/complete-onboarding', async (req: AuthedRequest, res) => {
  if (!req.user) return res.status(401).json({ error: 'Unauthorized' });
  const parsed = completeOnboardingSchema.safeParse(req.body);
  if (!parsed.success) {
    console.error('[Onboarding] Validation failed:', parsed.error);
    return res.status(400).json({ error: 'Invalid payload', details: parsed.error });
  }
  
  const data = parsed.data;
  
  // Update user with direct fields
  const updateData: any = {};
  if (data.username) updateData.username = data.username;
  if (data.display_name) updateData.display_name = data.display_name;
  if (data.avatar_url) updateData.avatar_url = data.avatar_url;
  if (data.bio) updateData.bio = data.bio;
  
  const currentUser = await prisma.user.findUnique({ where: { id: req.user.id } });
<<<<<<< HEAD
  if (data.role === 'fan' && !currentUser?.bio) {
    updateData.bio = DEFAULT_FAN_BIO;
=======
  if (data.role === 'fan' && !currentUser?.bio && !data.bio) {
    updateData.bio = "Sports enthusiast following local teams and supporting young athletes 🏆";
>>>>>>> 4b7b1106
  }
  
  // Prepare preferences update
  const preferencesUpdate: any = {
    onboarding_completed: true,
    role: data.role,
    plan: data.plan,
    affiliation: data.affiliation,
    dob: data.dob,
    zip_code: data.zip_code || data.zip,
    team_id: data.team_id,
    team_name: data.team_name,
    organization_id: data.organization_id,
    organization_name: data.organization_name,
    sport: data.sport,
    season_start: data.season_start,
    season_end: data.season_end,
    authorized_users: data.authorized || data.authorized_users,
    sports_interests: data.sports_interests,
    primary_intents: data.primary_intents || data.personalization_goals,
    personalization_goals: data.personalization_goals || data.primary_intents,
    location_enabled: data.location_enabled,
    notifications_enabled: data.notifications_enabled,
    messaging_policy_accepted: data.messaging_policy_accepted,
    payment_pending: data.payment_pending,
  };
  
  // Clean up undefined values
  Object.keys(preferencesUpdate).forEach(key => {
    if (preferencesUpdate[key] === undefined) {
      delete preferencesUpdate[key];
    }
  });
  
  // Get current preferences and merge
  const current = await prisma.user.findUnique({ where: { id: req.user.id }, select: { preferences: true } });
  const merged = mergePreferences(current?.preferences || {}, preferencesUpdate);
  updateData.preferences = merged;
  
  // Update user
  const updated = await prisma.user.update({ 
    where: { id: req.user.id }, 
    data: updateData 
  });
  
  return res.json({ 
    message: 'Onboarding completed successfully', 
    user: sanitizeUser(updated) 
  });
});

// Request a new email verification code (authenticated)
authRouter.post('/verify/request', async (req: AuthedRequest, res) => {
  if (!req.user) return res.status(401).json({ error: 'Unauthorized' });
  const user = await prisma.user.findUnique({ where: { id: req.user.id } });
  if (!user) return res.status(404).json({ error: 'Not found' });
  if (user.email_verified) return res.json({ ok: true, already_verified: true });
  const now = Date.now();
  const key = user.id;
  const rec = verifyRate.get(key) || { last: 0, count: 0, hourStart: now };
  if (now - rec.hourStart > 3600_000) { rec.hourStart = now; rec.count = 0; }
  if (now - rec.last < 30_000) return res.status(429).json({ error: 'Please wait before requesting another code' });
  if (rec.count >= 5) return res.status(429).json({ error: 'Too many requests' });
  const code = String(Math.floor(100000 + Math.random() * 900000));
  const exp = new Date(Date.now() + 30 * 60 * 1000);
  await prisma.user.update({ where: { id: user.id }, data: { email_verification_code: code, email_verification_expires: exp } });
  try { await sendVerificationEmail(user.email, code); } catch (e) { req.log?.warn?.({ err: e }, 'Email send failed'); }
  const payload: any = { ok: true };
  if (process.env.NODE_ENV !== 'production') payload.dev_verification_code = code;
  rec.last = now; rec.count += 1; verifyRate.set(key, rec);
  return res.json(payload);
});

// Alias: /auth/verify/send
authRouter.post('/verify/send', async (req: AuthedRequest, res) => {
  (authRouter as any).handle({ ...req, url: '/verify/request' }, res);
});

// Verify code (authenticated)
authRouter.post('/verify/confirm', async (req: AuthedRequest, res) => {
  if (!req.user) return res.status(401).json({ error: 'Unauthorized' });
  const schema = z.object({ code: z.string().min(4).max(8) });
  const parsed = schema.safeParse(req.body);
  if (!parsed.success) return res.status(400).json({ error: 'Invalid payload' });
  const { code } = parsed.data;
  const user = await prisma.user.findUnique({ where: { id: req.user.id } });
  if (!user) return res.status(404).json({ error: 'Not found' });
  if (user.email_verified) return res.json({ ok: true, already_verified: true });
  if (!user.email_verification_code || !user.email_verification_expires) return res.status(400).json({ error: 'No verification in progress' });
  if (new Date() > user.email_verification_expires) return res.status(400).json({ error: 'Code expired' });
  if (String(code) !== String(user.email_verification_code)) return res.status(400).json({ error: 'Invalid code' });
  const updated = await prisma.user.update({ where: { id: user.id }, data: { email_verified: true, email_verification_code: null, email_verification_expires: null } });
  return res.json({ ok: true, user: sanitizeUser(updated) });
});

function sanitizeUser(u: any) {
  const {
    password_hash,
    email_verification_code,
    email_verification_expires,
    password_reset_code,
    password_reset_expires,
    ...rest
  } = u as any;
  return rest;
}

async function sendVerificationEmail(to: string, code: string) {
  console.log(`[email] Starting sendVerificationEmail for ${to}`);
  const host = process.env.SMTP_HOST;
  const port = process.env.SMTP_PORT ? Number(process.env.SMTP_PORT) : undefined;
  const user = process.env.SMTP_USER;
  const pass = process.env.SMTP_PASS;
  const from = process.env.FROM_EMAIL || 'no-reply@example.com';
  
  console.log(`[email] SMTP Config - Host: ${host}, Port: ${port}, User: ${user ? user.substring(0, 3) + '***' : 'undefined'}, From: ${from}`);
  
  if (!host || !user || !pass || !port) {
    console.log(`[dev] Email verification code for ${to}: ${code}`);
    return;
  }
  
  try {
    console.log(`[email] Importing nodemailer...`);
    const nodemailerModule = await import('nodemailer');
    const nodemailer = (nodemailerModule as any).default ?? nodemailerModule;
    const secure = port === 465; // Only use SSL for port 465
    
    console.log(`[email] Creating transport with secure=${secure}...`);
    const transporter = nodemailer.createTransport({
      host,
      port,
      secure,
      auth: { user, pass },
      tls: {
        rejectUnauthorized: false
      }
    });
    
    console.log(`[email] Sending verification email to ${to}...`);
    await transporter.sendMail({
      from,
      to,
      subject: 'Verify your email',
      text: `Your VarsityHub verification code is ${code}.`,
    });
    console.log(`[email] ✅ Verification email sent successfully to ${to}`);
  } catch (error) {
    console.error(`[email] ❌ Failed to send verification email to ${to}:`, error);
    throw error;
  }
}






async function sendPasswordResetEmail(to: string, code: string) {
  console.log(`[email] Starting sendPasswordResetEmail for ${to}`);
  const host = process.env.SMTP_HOST;
  const port = process.env.SMTP_PORT ? Number(process.env.SMTP_PORT) : undefined;
  const user = process.env.SMTP_USER;
  const pass = process.env.SMTP_PASS;
  const from = process.env.FROM_EMAIL || 'no-reply@example.com';
  
  console.log(`[email] SMTP Config - Host: ${host}, Port: ${port}, User: ${user ? user.substring(0, 3) + '***' : 'undefined'}, From: ${from}`);
  
  if (!host || !user || !pass || !port) {
    console.log(`[dev] Password reset code for ${to}: ${code}`);
    return;
  }
  
  try {
    console.log(`[email] Importing nodemailer...`);
    const nodemailerModule = await import('nodemailer');
    const nodemailer = (nodemailerModule as any).default ?? nodemailerModule;
    const secure = port === 465; // Only use SSL for port 465
    
    console.log(`[email] Creating transport with secure=${secure}...`);
    const transporter = nodemailer.createTransport({
      host,
      port,
      secure,
      auth: { user, pass },
      tls: {
        rejectUnauthorized: false
      }
    });
    
    console.log(`[email] Sending password reset email to ${to}...`);
    await transporter.sendMail({
      from,
      to,
      subject: 'Reset your VarsityHub password',
      text: `Use code ${code} to reset your VarsityHub password. This code expires in 30 minutes.`,
    });
    console.log(`[email] ✅ Password reset email sent successfully to ${to}`);
  } catch (error) {
    console.error(`[email] ❌ Failed to send password reset email to ${to}:`, error);
    throw error;
  }
}

// Test email endpoint (development only)
authRouter.post('/test-email', async (req, res) => {
  if (process.env.NODE_ENV === 'production') {
    return res.status(403).json({ error: 'Test endpoint not available in production' });
  }
  
  const { email } = req.body;
  if (!email) {
    return res.status(400).json({ error: 'Email required' });
  }
  
  try {
    console.log('[email-test] Testing email functionality...');
    await sendVerificationEmail(email, '123456');
    res.json({ success: true, message: 'Test email sent successfully' });
  } catch (error) {
    console.error('[email-test] Test email failed:', error);
    res.status(500).json({ success: false, error: (error as any).message || 'Unknown error' });
  }
});

export default authRouter;
<|MERGE_RESOLUTION|>--- conflicted
+++ resolved
@@ -449,13 +449,8 @@
   if (data.bio) updateData.bio = data.bio;
   
   const currentUser = await prisma.user.findUnique({ where: { id: req.user.id } });
-<<<<<<< HEAD
-  if (data.role === 'fan' && !currentUser?.bio) {
-    updateData.bio = DEFAULT_FAN_BIO;
-=======
   if (data.role === 'fan' && !currentUser?.bio && !data.bio) {
     updateData.bio = "Sports enthusiast following local teams and supporting young athletes 🏆";
->>>>>>> 4b7b1106
   }
   
   // Prepare preferences update
